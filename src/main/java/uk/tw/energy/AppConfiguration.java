--- conflicted
+++ resolved
@@ -34,10 +34,6 @@
         tariffs.add(new Tariff(TARIFF_0, BigDecimal.ONE, emptyList()));
         tariffs.add(new Tariff(TARIFF_1, BigDecimal.TEN, emptyList()));
         tariffs.add(new Tariff(TARIFF_2, BigDecimal.valueOf(2), emptyList()));
-<<<<<<< HEAD
-=======
-
->>>>>>> 881b55c0
         return tariffs;
     }
 
@@ -48,13 +44,6 @@
     }
 
     private Map<String, List<ElectricityReading>> generateMeterElectricityReadings() {
-<<<<<<< HEAD
-        List<String> meterIds = Arrays.asList(METER_0, METER_1, METER_2, METER_3, METER_4);
-
-        Map<String, List<ElectricityReading>> readings = new HashMap<>();
-        ElectricityReadingsGenerator electricityReadingsGenerator = new ElectricityReadingsGenerator();
-        meterIds.forEach(meterId -> readings.put(meterId, electricityReadingsGenerator.generate(20)));
-=======
 
         Map<String, String> meterIdsWithTariffs = meterToTariffIds();
 
@@ -63,7 +52,6 @@
 
         meterIdsWithTariffs.keySet()
                 .forEach(meterId -> readings.put(meterId, electricityReadingsGenerator.generate(20)));
->>>>>>> 881b55c0
 
         return readings;
     }
